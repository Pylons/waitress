##############################################################################
#
# Copyright (c) 2013 Zope Foundation and Contributors.
# All Rights Reserved.
#
# This software is subject to the provisions of the Zope Public License,
# Version 2.1 (ZPL).  A copy of the ZPL should accompany this distribution.
# THIS SOFTWARE IS PROVIDED "AS IS" AND ANY AND ALL EXPRESS OR IMPLIED
# WARRANTIES ARE DISCLAIMED, INCLUDING, BUT NOT LIMITED TO, THE IMPLIED
# WARRANTIES OF TITLE, MERCHANTABILITY, AGAINST INFRINGEMENT, AND FITNESS
# FOR A PARTICULAR PURPOSE.
#
##############################################################################
"""Command line runner."""
import warnings
import re
import getopt
import logging
import operator as op
import os
import os.path
<<<<<<< HEAD
import pathlib
=======
import pkgutil
>>>>>>> b11ae729
import sys
from argparse import ArgumentParser, BooleanOptionalAction
from dataclasses import dataclass
from ipaddress import ip_address
from urllib.parse import urlparse
import importlib
from waitress import serve
from waitress.adjustments import Adjustments
from waitress.utilities import logger

<<<<<<< HEAD
RUNNER_PATTERN = re.compile(
    r"""
    ^
    (?P<module>
        [a-z_][a-z0-9_]*(?:\.[a-z_][a-z0-9_]*)*
    )
    :
    (?P<object>
        [a-z_][a-z0-9_]*(?:\.[a-z_][a-z0-9_]*)*
    )
    $
    """,
    re.I | re.X,
)


def match(obj_name):
    matches = RUNNER_PATTERN.match(obj_name)

    if not matches:
        raise ValueError(f"Malformed application '{obj_name}'")

    return matches.group("module"), matches.group("object")


def resolve(module_name, object_name):
    return getattr(importlib.import_module(module_name), object_name)
=======
HELP = """\
Usage:

    {0} [OPTS] MODULE:OBJECT

Standard options:

    --help
        Show this information.

    --call
        Call the given object to get the WSGI application.

    --host=ADDR
        Hostname or IP address on which to listen, default is '0.0.0.0',
        which means "all IP addresses on this host".

        Note: May not be used together with --listen

    --port=PORT
        TCP port on which to listen, default is '8080'

        Note: May not be used together with --listen

    --listen=ip:port
        Tell waitress to listen on an ip port combination.

        Example:

            --listen=127.0.0.1:8080
            --listen=[::1]:8080
            --listen=*:8080

        This option may be used multiple times to listen on multiple sockets.
        A wildcard for the hostname is also supported and will bind to both
        IPv4/IPv6 depending on whether they are enabled or disabled.

    --[no-]ipv4
        Toggle on/off IPv4 support.

        Example:

            --no-ipv4

        This will disable IPv4 socket support. This affects wildcard matching
        when generating the list of sockets.

    --[no-]ipv6
        Toggle on/off IPv6 support.

        Example:

            --no-ipv6

        This will turn on IPv6 socket support. This affects wildcard matching
        when generating a list of sockets.

    --unix-socket=PATH
        Path of Unix socket. If a socket path is specified, a Unix domain
        socket is made instead of the usual inet domain socket.

        Not available on Windows.

    --unix-socket-perms=PERMS
        Octal permissions to use for the Unix domain socket, default is
        '600'.

    --url-scheme=STR
        Default wsgi.url_scheme value, default is 'http'.

    --url-prefix=STR
        The ``SCRIPT_NAME`` WSGI environment value.  Setting this to anything
        except the empty string will cause the WSGI ``SCRIPT_NAME`` value to be
        the value passed minus any trailing slashes you add, and it will cause
        the ``PATH_INFO`` of any request which is prefixed with this value to
        be stripped of the prefix.  Default is the empty string.

    --ident=STR
        Server identity used in the 'Server' header in responses. Default
        is 'waitress'.

Tuning options:

    --threads=INT
        Number of threads used to process application logic, default is 4.

    --backlog=INT
        Connection backlog for the server. Default is 1024.

    --recv-bytes=INT
        Number of bytes to request when calling socket.recv(). Default is
        8192.

    --send-bytes=INT
        Number of bytes to send to socket.send(). Default is 18000.
        Multiples of 9000 should avoid partly-filled TCP packets.

    --outbuf-overflow=INT
        A temporary file should be created if the pending output is larger
        than this. Default is 1048576 (1MB).

    --outbuf-high-watermark=INT
        The app_iter will pause when pending output is larger than this value
        and will resume once enough data is written to the socket to fall below
        this threshold. Default is 16777216 (16MB).

    --inbuf-overflow=INT
        A temporary file should be created if the pending input is larger
        than this. Default is 524288 (512KB).

    --connection-limit=INT
        Stop creating new channels if too many are already active.
        Default is 100.

    --cleanup-interval=INT
        Minimum seconds between cleaning up inactive channels. Default
        is 30. See '--channel-timeout'.

    --channel-timeout=INT
        Maximum number of seconds to leave inactive connections open.
        Default is 120. 'Inactive' is defined as 'has received no data
        from the client and has sent no data to the client'.

    --[no-]log-socket-errors
        Toggle whether premature client disconnect tracebacks ought to be
        logged. On by default.

    --max-request-header-size=INT
        Maximum size of all request headers combined. Default is 262144
        (256KB).

    --max-request-body-size=INT
        Maximum size of request body. Default is 1073741824 (1GB).

    --[no-]expose-tracebacks
        Toggle whether to expose tracebacks of unhandled exceptions to the
        client. Off by default.

    --asyncore-loop-timeout=INT
        The timeout value in seconds passed to asyncore.loop(). Default is 1.

    --asyncore-use-poll
        The use_poll argument passed to ``asyncore.loop()``. Helps overcome
        open file descriptors limit. Default is False.

    --channel-request-lookahead=INT
        Allows channels to stay readable and buffer more requests up to the
        given maximum even if a request is already being processed. This allows
        detecting if a client closed the connection while its request is being
        processed. Default is 0.

"""


def show_help(stream, name, error=None):  # pragma: no cover
    if error is not None:
        print(f"Error: {error}\n", file=stream)
    print(HELP.format(name), file=stream)
>>>>>>> b11ae729


def show_exception(stream):
    exc_type, exc_value = sys.exc_info()[:2]
    args = getattr(exc_value, "args", None)
    print(
        ("There was an exception ({}) importing your module.\n").format(
            exc_type.__name__,
        ),
        file=stream,
    )
    if args:
        print("It had these arguments: ", file=stream)
        for idx, arg in enumerate(args, start=1):
            print(f"{idx}. {arg}\n", file=stream)
    else:
        print("It had no arguments.", file=stream)


host_and_port = op.attrgetter("hostname", "port")


def _valid_socket(value):
    # NOTE: without dummy scheme, `urlparse` will not pick up netloc cerrectly
    res = urlparse(f"scheme://{value}")

    if not all(host_and_port(res)):
        raise ValueError("Not a socket! Should HOST:PORT", value)

    return str(ip_address(res.hostname)), str(res.port)


def _validate_opts(opts):
    if hasattr(opts, 'listen') and (hasattr(opts, 'host') or hasattr(opts, 'port')):
        raise ValueError("host or port may not be set if listen is set.")

    if hasattr(opts, 'unix_socket') and (hasattr(opts, 'host') or hasattr(opts, 'port')):
        raise ValueError("unix_socket may not be set if host or port is set")

    if hasattr(opts, 'unix_socket') and hasattr(opts, 'listen'):
        raise ValueError("unix_socket may not be set if listen is set")


@dataclass(frozen=True)
class DEFAULTS:
    BACKLOG = 1024
    HOST = "0.0.0.0"
    IDENT = "waitress"
    PORT = 8080
    THREADS = 4
    UNIX_SOCKET_PERMS = "600"
    URL_SCHEME = "http"
    # fmt: off
    ASYNCORE_LOOP_TIMEOUT   = 1     # second
    CHANNEL_TIMEOUT         = 120   # seconds
    CHANNEL_REQUEST_LOOKAHEAD = 0
    CLEANUP_INTERVAL        = 30    # seconds
    CONNECTION_LIMIT        = 100
    INBUF_HIGH_WATERMARK    = 16777216    # 16  MB
    INBUF_OVERFLOW          = 524288      # 512 KB
    MAX_REQUEST_BODY_SIZE   = 1073741824  # 1   GB
    MAX_REQUEST_HEADER_SIZE = 262144      # 256 KB
    OUTBUF_HIGH_WATERMARK   = 16777216    # 16  MB
    OUTBUF_OVERFLOW         = 1048576     # 1   MB
    RECV_BYTES              = 8192        # 8   KB
    SEND_BYTES              = 18000
    # fmt: on


def run(argv=sys.argv, _serve=serve):
    parser = ArgumentParser()
    # Standard options
    parser.add_argument(
        "--app",
        required=True,
        help="Specify WSGI application to run. Required. Can be passed at any position.",
    )
    parser.add_argument(
        "--call",
        action="store_true",
        help="Call the given object to get the WSGI application.",
    )
    parser.add_argument(
        "--host",
        type=ip_address,
        default=DEFAULTS.HOST,
        help="""Hostname or IP address on which to listen.
Note: may not be used together with `--listen`.

Default is %(default)s, which means "all IP addresses on this host".""",
    )
    parser.add_argument(
        "--port",
        type=int,
        default=DEFAULTS.PORT,
        help="""TCP port on which to listen.
Note: may not be used together with `--listen`.

Default is %(default)s.""",
    )
    parser.add_argument(
        "--listen",
        type=_valid_socket,
        action='append',
        help="Tell waitress to listen on an ip port combination.",
    )
    parser.add_argument(
        "--ipv4", action=BooleanOptionalAction, help="Toggle on/off IPv4 support."
    )
    parser.add_argument(
        "--ipv6", action=BooleanOptionalAction, help="Toggle on/off IPv6 support."
    )
    parser.add_argument(
        "--unix-socket",
        type=pathlib.Path,
        help="""Path of Unix socket. If a socket path is specified, a
Unix domain socket is made instead of the usual inet domain socket.

Not available on Windows.""",
    )
    parser.add_argument(
        "--unix-socket-perms",
        type=lambda v: int(v, base=8),
        default=DEFAULTS.UNIX_SOCKET_PERMS,
        help="""Octal permissions to use for the Unix domain socket.
Default is %(default)s.""",
    )
    parser.add_argument(
        "--url-scheme",
        default=DEFAULTS.URL_SCHEME,
        help="Default `wsgi.url_scheme` value. Default is %(default)r.",
    )
    parser.add_argument(
        "--url-prefix",
        help="""The `SCRIPT_NAME` WSGI environment value. Setting this to
anything except the empty string will cause the WSGI `SCRIPT_NAME` value to be
the value passed minus any trailing slashes you add, and it will cause
the `PATH_INFO` of any request which is prefixed with this value to be
stripped of the prefix.""",
    )
    parser.add_argument(
        "--ident",
        default=DEFAULTS.IDENT,
        help="""Server identity used in the 'Server' header in responses.
Default is %(default)r.""",
    )
    # Tuning options
    parser.add_argument(
        "--threads",
        type=int,
        default=DEFAULTS.THREADS,
        help="""Number of threads used to process application logic.
Default is %(default)s.""",
    )
    parser.add_argument(
        "--backlog",
        type=int,
        default=DEFAULTS.BACKLOG,
        help="""Connection backlog for the server. Default is %(default)s.""",
    )
    parser.add_argument(
        "--recv-bytes",
        type=int,
        default=DEFAULTS.RECV_BYTES,
        help="""Number of bytes to request when calling `socket.recv()`.
Default is %(default)s bytes.""",
    )
    parser.add_argument(
        "--send-bytes",
        type=int,
        default=DEFAULTS.SEND_BYTES,
        help="""Number of bytes to send to `socket.send()`.
Note: multiples of 9000 should avoid partly-filled TCP packets.

Default is %(default)s bytes.""",

    )
    parser.add_argument(
        "--outbuf-overflow",
        type=int,
        default=DEFAULTS.OUTBUF_OVERFLOW,
        help="""A temporary file should be created if the pending output is larger
than this.

Default is %(default)s bytes.""",
    )
    parser.add_argument(
        "--outbuf-high-watermark",
        type=int,
        default=DEFAULTS.OUTBUF_HIGH_WATERMARK,
        help="""The `app_iter` will pause when pending output is larger than
this value and will resume once enough data is written to the socket to fall
below this threshold.

Default is %(default)s bytes.""",
    )
    parser.add_argument(
        "--inbuf-overflow",
        type=int,
        default=DEFAULTS.INBUF_OVERFLOW,
        help="""A temporary file should be created if the pending input is larger
than this.

Default is %(default)s bytes.""",
    )
    parser.add_argument(
        "--connection-limit",
        type=int,
        default=DEFAULTS.CONNECTION_LIMIT,
        help="""Stop creating new channels if too many are already active.

Default is %(default)s.""",
    )
    parser.add_argument(
        "--cleanup-interval",
        type=int,
        default=DEFAULTS.CLEANUP_INTERVAL,
        help="""Minimum seconds between cleaning up inactive channels.
See `--channel-timeout` option.

Default is %(default)s.""",
    )
    parser.add_argument(
        "--channel-timeout",
        type=int,
        default=DEFAULTS.CHANNEL_TIMEOUT,
        help="""Maximum number of seconds to leave inactive connections open.
'Inactive' is defined as 'has received no data from the client and has sent
no data to the client'.

Default is %(default)s.""",
    )
    parser.add_argument(
        "--max-request-header-size",
        type=int,
        default=DEFAULTS.MAX_REQUEST_HEADER_SIZE,
        help="""Maximum size of all request headers combined.
Default is %(default)s bytes.""",
    )
    parser.add_argument(
        "--max-request-body-size",
        type=int,
        default=DEFAULTS.MAX_REQUEST_BODY_SIZE,
        help="""Maximum size of request body.
Default is %(default)s bytes.""",
    )
    parser.add_argument(
        "--asyncore-loop-timeout",
        type=int,
        default=DEFAULTS.ASYNCORE_LOOP_TIMEOUT,
        help="""The timeout value in seconds passed to `asyncore.loop()`.
Default is %(default)s.""",
    )
    parser.add_argument(
        "--asyncore-use-poll",
        action="store_true",
        help="""The `use_poll` argument passed to `asyncore.loop()`. Helps overcome
open file descriptors limit.

Default is %(default)s.""",
    )
    parser.add_argument(
        "--channel-request-lookahead",
        type=int,
        default=DEFAULTS.CHANNEL_REQUEST_LOOKAHEAD,
        help="""Allows channels to stay readable and buffer more requests up to
the given maximum even if a request is already being processed. This allows
detecting if a client closed the connection while its request is being processed.

Default is %(default)s.""",
    )
    parser.add_argument(
        "--log-socket-errors",
        action=BooleanOptionalAction,
        help="""Toggle whether premature client disconnect tracebacks ought to be
logged.

Default is 'no'.""",
    )
    parser.add_argument(
        "--expose-tracebacks",
        action=BooleanOptionalAction,
        help="""Toggle whether to expose tracebacks of unhandled exceptions to the
client.

Default is 'no'.""",
    )

    args = parser.parse_args(argv[1:])

    """Command line runner."""

    # set a default level for the logger only if it hasn't been set explicitly
    # note that this level does not override any parent logger levels,
    # handlers, etc but without it no log messages are emitted by default
    if logger.level == logging.NOTSET:
        logger.setLevel(logging.INFO)

<<<<<<< HEAD
    try:
        module, obj_name = match(args.app)
        del args.app
    except ValueError as exc:
        print(exc, file=sys.stderr)
        parser.print_help(file=sys.stderr)
        show_exception(sys.stderr)
        return 1

=======
>>>>>>> b11ae729
    # Add the current directory onto sys.path
    sys.path.append(os.getcwd())

    # Get the WSGI function.
    try:
<<<<<<< HEAD
        app = resolve(module, obj_name)
    except ImportError:
        print(f"Bad module {module!r}", file=sys.stderr)
        parser.print_help(file=sys.stderr)
        show_exception(sys.stderr)
        return 1
    except AttributeError:
        print(f"Bad object name {obj_name!r}", file=sys.stderr)
        parser.print_help(file=sys.stderr)
=======
        app = pkgutil.resolve_name(args[0])
    except (ValueError, ImportError, AttributeError) as exc:
        show_help(sys.stderr, name, str(exc))
>>>>>>> b11ae729
        show_exception(sys.stderr)
        return 1
    if args.call:
        app = app()
    del args.call

    from pprint import pprint as pp; pp(vars(args))
    opts = {k: v for k, v in vars(args).items() if v is not None}
    _validate_opts(opts)
    _serve(app, opts)

    return 0<|MERGE_RESOLUTION|>--- conflicted
+++ resolved
@@ -19,11 +19,8 @@
 import operator as op
 import os
 import os.path
-<<<<<<< HEAD
 import pathlib
-=======
 import pkgutil
->>>>>>> b11ae729
 import sys
 from argparse import ArgumentParser, BooleanOptionalAction
 from dataclasses import dataclass
@@ -33,195 +30,6 @@
 from waitress import serve
 from waitress.adjustments import Adjustments
 from waitress.utilities import logger
-
-<<<<<<< HEAD
-RUNNER_PATTERN = re.compile(
-    r"""
-    ^
-    (?P<module>
-        [a-z_][a-z0-9_]*(?:\.[a-z_][a-z0-9_]*)*
-    )
-    :
-    (?P<object>
-        [a-z_][a-z0-9_]*(?:\.[a-z_][a-z0-9_]*)*
-    )
-    $
-    """,
-    re.I | re.X,
-)
-
-
-def match(obj_name):
-    matches = RUNNER_PATTERN.match(obj_name)
-
-    if not matches:
-        raise ValueError(f"Malformed application '{obj_name}'")
-
-    return matches.group("module"), matches.group("object")
-
-
-def resolve(module_name, object_name):
-    return getattr(importlib.import_module(module_name), object_name)
-=======
-HELP = """\
-Usage:
-
-    {0} [OPTS] MODULE:OBJECT
-
-Standard options:
-
-    --help
-        Show this information.
-
-    --call
-        Call the given object to get the WSGI application.
-
-    --host=ADDR
-        Hostname or IP address on which to listen, default is '0.0.0.0',
-        which means "all IP addresses on this host".
-
-        Note: May not be used together with --listen
-
-    --port=PORT
-        TCP port on which to listen, default is '8080'
-
-        Note: May not be used together with --listen
-
-    --listen=ip:port
-        Tell waitress to listen on an ip port combination.
-
-        Example:
-
-            --listen=127.0.0.1:8080
-            --listen=[::1]:8080
-            --listen=*:8080
-
-        This option may be used multiple times to listen on multiple sockets.
-        A wildcard for the hostname is also supported and will bind to both
-        IPv4/IPv6 depending on whether they are enabled or disabled.
-
-    --[no-]ipv4
-        Toggle on/off IPv4 support.
-
-        Example:
-
-            --no-ipv4
-
-        This will disable IPv4 socket support. This affects wildcard matching
-        when generating the list of sockets.
-
-    --[no-]ipv6
-        Toggle on/off IPv6 support.
-
-        Example:
-
-            --no-ipv6
-
-        This will turn on IPv6 socket support. This affects wildcard matching
-        when generating a list of sockets.
-
-    --unix-socket=PATH
-        Path of Unix socket. If a socket path is specified, a Unix domain
-        socket is made instead of the usual inet domain socket.
-
-        Not available on Windows.
-
-    --unix-socket-perms=PERMS
-        Octal permissions to use for the Unix domain socket, default is
-        '600'.
-
-    --url-scheme=STR
-        Default wsgi.url_scheme value, default is 'http'.
-
-    --url-prefix=STR
-        The ``SCRIPT_NAME`` WSGI environment value.  Setting this to anything
-        except the empty string will cause the WSGI ``SCRIPT_NAME`` value to be
-        the value passed minus any trailing slashes you add, and it will cause
-        the ``PATH_INFO`` of any request which is prefixed with this value to
-        be stripped of the prefix.  Default is the empty string.
-
-    --ident=STR
-        Server identity used in the 'Server' header in responses. Default
-        is 'waitress'.
-
-Tuning options:
-
-    --threads=INT
-        Number of threads used to process application logic, default is 4.
-
-    --backlog=INT
-        Connection backlog for the server. Default is 1024.
-
-    --recv-bytes=INT
-        Number of bytes to request when calling socket.recv(). Default is
-        8192.
-
-    --send-bytes=INT
-        Number of bytes to send to socket.send(). Default is 18000.
-        Multiples of 9000 should avoid partly-filled TCP packets.
-
-    --outbuf-overflow=INT
-        A temporary file should be created if the pending output is larger
-        than this. Default is 1048576 (1MB).
-
-    --outbuf-high-watermark=INT
-        The app_iter will pause when pending output is larger than this value
-        and will resume once enough data is written to the socket to fall below
-        this threshold. Default is 16777216 (16MB).
-
-    --inbuf-overflow=INT
-        A temporary file should be created if the pending input is larger
-        than this. Default is 524288 (512KB).
-
-    --connection-limit=INT
-        Stop creating new channels if too many are already active.
-        Default is 100.
-
-    --cleanup-interval=INT
-        Minimum seconds between cleaning up inactive channels. Default
-        is 30. See '--channel-timeout'.
-
-    --channel-timeout=INT
-        Maximum number of seconds to leave inactive connections open.
-        Default is 120. 'Inactive' is defined as 'has received no data
-        from the client and has sent no data to the client'.
-
-    --[no-]log-socket-errors
-        Toggle whether premature client disconnect tracebacks ought to be
-        logged. On by default.
-
-    --max-request-header-size=INT
-        Maximum size of all request headers combined. Default is 262144
-        (256KB).
-
-    --max-request-body-size=INT
-        Maximum size of request body. Default is 1073741824 (1GB).
-
-    --[no-]expose-tracebacks
-        Toggle whether to expose tracebacks of unhandled exceptions to the
-        client. Off by default.
-
-    --asyncore-loop-timeout=INT
-        The timeout value in seconds passed to asyncore.loop(). Default is 1.
-
-    --asyncore-use-poll
-        The use_poll argument passed to ``asyncore.loop()``. Helps overcome
-        open file descriptors limit. Default is False.
-
-    --channel-request-lookahead=INT
-        Allows channels to stay readable and buffer more requests up to the
-        given maximum even if a request is already being processed. This allows
-        detecting if a client closed the connection while its request is being
-        processed. Default is 0.
-
-"""
-
-
-def show_help(stream, name, error=None):  # pragma: no cover
-    if error is not None:
-        print(f"Error: {error}\n", file=stream)
-    print(HELP.format(name), file=stream)
->>>>>>> b11ae729
 
 
 def show_exception(stream):
@@ -292,6 +100,7 @@
 
 
 def run(argv=sys.argv, _serve=serve):
+    """Command line runner."""
     parser = ArgumentParser()
     # Standard options
     parser.add_argument(
@@ -512,46 +321,26 @@
 
     args = parser.parse_args(argv[1:])
 
-    """Command line runner."""
-
     # set a default level for the logger only if it hasn't been set explicitly
     # note that this level does not override any parent logger levels,
     # handlers, etc but without it no log messages are emitted by default
     if logger.level == logging.NOTSET:
         logger.setLevel(logging.INFO)
 
-<<<<<<< HEAD
-    try:
-        module, obj_name = match(args.app)
-        del args.app
-    except ValueError as exc:
-        print(exc, file=sys.stderr)
-        parser.print_help(file=sys.stderr)
-        show_exception(sys.stderr)
-        return 1
-
-=======
->>>>>>> b11ae729
     # Add the current directory onto sys.path
     sys.path.append(os.getcwd())
 
     # Get the WSGI function.
     try:
-<<<<<<< HEAD
-        app = resolve(module, obj_name)
+        app = pkgutil.resolve_name(args[0])
     except ImportError:
         print(f"Bad module {module!r}", file=sys.stderr)
         parser.print_help(file=sys.stderr)
         show_exception(sys.stderr)
         return 1
-    except AttributeError:
+    except (AttributeError, ValueError):
         print(f"Bad object name {obj_name!r}", file=sys.stderr)
         parser.print_help(file=sys.stderr)
-=======
-        app = pkgutil.resolve_name(args[0])
-    except (ValueError, ImportError, AttributeError) as exc:
-        show_help(sys.stderr, name, str(exc))
->>>>>>> b11ae729
         show_exception(sys.stderr)
         return 1
     if args.call:
