Next release
------------

- Do alternate type of checking for UNIX socket support, instead of checking
  for platform == windows.

- Functional tests now use multiprocessing module instead of subprocess module,
  speeding up test suite and making concurrent execution more reliable.

<<<<<<< HEAD
- Add a ``url_prefix`` adjustment setting.  You can use it by passing
  ``script_name='/foo'`` to ``waitress.serve`` or you can use it in a
  ``PasteDeploy`` ini file as ``script_name = /foo``.  This will cause the WSGI
  ``SCRIPT_NAME`` value to be the value passed minus any trailing slashes you
  add, and it will cause the ``PATH_INFO`` of any request which is prefixed
  with this value to be stripped of the prefix.  You can use this instead of
  PasteDeploy's ``prefixmiddleware``to always prefix the path.
=======
- Runner now appends the current working directory to ``sys.path`` to support
  running WSGI applications from a directory (i.e., not installed in a
  virtualenv).
>>>>>>> 9678bcbf

0.8.5 (2013-05-27)
------------------

- Fix runner multisegment imports in some Python 2 revisions (see
  https://github.com/Pylons/waitress/pull/34).

- For compatibility, WSGIServer is now an alias of TcpWSGIServer. The
  signature of BaseWSGIServer is now compatible with WSGIServer pre-0.8.4.

0.8.4 (2013-05-24)
------------------

- Add a command-line runner called ``waitress-serve`` to allow Waitress
  to run WSGI applications without any addional machinery. This is
  essentially a thin wrapper around the ``waitress.serve()`` function.

- Allow parallel testing (e.g., under ``detox`` or ``nosetests --processes``)
  using PID-dependent port / socket for functest servers.

- Fix integer overflow errors on large buffers. Thanks to Marcin Kuzminski
  for the patch.  See: https://github.com/Pylons/waitress/issues/22

- Add support for listening on Unix domain sockets.

0.8.3 (2013-04-28)
------------------

Features
~~~~~~~~

- Add an ``asyncore_loop_timeout`` adjustment value, which controls the
  ``timeout`` value passed to ``asyncore.loop``; defaults to 1.

Bug Fixes
~~~~~~~~~

- The default asyncore loop timeout is now 1 second.  This prevents slow
  shutdown on Windows.  See https://github.com/Pylons/waitress/issues/6 .  This
  shouldn't matter to anyone in particular, but it can be changed via the
  ``asyncore_loop_timeout`` adjustment (it used to previously default to 30
  seconds).

- Don't complain if there's a response to a HEAD request that contains a
  Content-Length > 0.  See https://github.com/Pylons/waitress/pull/7.

- Fix bug in HTTP Expect/Continue support.  See
  https://github.com/Pylons/waitress/issues/9 .


0.8.2 (2012-11-14)
------------------

Bug Fixes
~~~~~~~~~

- http://corte.si/posts/code/pathod/pythonservers/index.html pointed out that
  sending a bad header resulted in an exception leading to a 500 response
  instead of the more proper 400 response without an exception.

- Fix a race condition in the test suite.

- Allow "ident" to be used as a keyword to ``serve()`` as per docs.

- Add py33 to tox.ini.

0.8.1 (2012-02-13)
------------------

Bug Fixes
~~~~~~~~~

- A brown-bag bug prevented request concurrency.  A slow request would block
  subsequent the responses of subsequent requests until the slow request's
  response was fully generated.  This was due to a "task lock" being declared
  as a class attribute rather than as an instance attribute on HTTPChannel.
  Also took the opportunity to move another lock named "outbuf lock" to the
  channel instance rather than the class.  See
  https://github.com/Pylons/waitress/pull/1 .

0.8 (2012-01-31)
----------------

Features
~~~~~~~~

- Support the WSGI ``wsgi.file_wrapper`` protocol as per
  http://www.python.org/dev/peps/pep-0333/#optional-platform-specific-file-handling.
  Here's a usage example::

    import os

    here = os.path.dirname(os.path.abspath(__file__))

    def myapp(environ, start_response):
        f = open(os.path.join(here, 'myphoto.jpg'), 'rb')
        headers = [('Content-Type', 'image/jpeg')]
        start_response(
            '200 OK',
            headers
            )
        return environ['wsgi.file_wrapper'](f, 32768)

  The signature of the file wrapper constructor is ``(filelike_object,
  block_size)``.  Both arguments must be passed as positional (not keyword)
  arguments.  The result of creating a file wrapper should be **returned** as
  the ``app_iter`` from a WSGI application.

  The object passed as ``filelike_object`` to the wrapper must be a file-like
  object which supports *at least* the ``read()`` method, and the ``read()``
  method must support an optional size hint argument.  It *should* support
  the ``seek()`` and ``tell()`` methods.  If it does not, normal iteration
  over the filelike object using the provided block_size is used (and copying
  is done, negating any benefit of the file wrapper).  It *should* support a
  ``close()`` method.

  The specified ``block_size`` argument to the file wrapper constructor will
  be used only when the ``filelike_object`` doesn't support ``seek`` and/or
  ``tell`` methods.  Waitress needs to use normal iteration to serve the file
  in this degenerate case (as per the WSGI spec), and this block size will be
  used as the iteration chunk size.  The ``block_size`` argument is optional;
  if it is not passed, a default value``32768`` is used.

  Waitress will set a ``Content-Length`` header on the behalf of an
  application when a file wrapper with a sufficiently filelike object is used
  if the application hasn't already set one.

  The machinery which handles a file wrapper currently doesn't do anything
  particularly special using fancy system calls (it doesn't use ``sendfile``
  for example); using it currently just prevents the system from needing to
  copy data to a temporary buffer in order to send it to the client.  No
  copying of data is done when a WSGI app returns a file wrapper that wraps a
  sufficiently filelike object.  It may do something fancier in the future.

0.7 (2012-01-11)
----------------

Features
~~~~~~~~

- Default ``send_bytes`` value is now 18000 instead of 9000.  The larger
  default value prevents asyncore from needing to execute select so many
  times to serve large files, speeding up file serving by about 15%-20% or
  so.  This is probably only an optimization for LAN communications, and
  could slow things down across a WAN (due to higher TCP overhead), but we're
  likely to be behind a reverse proxy on a LAN anyway if in production.

- Added an (undocumented) profiling feature to the ``serve()`` command.

0.6.1 (2012-01-08)
------------------

Bug Fixes
~~~~~~~~~

- Remove performance-sapping call to ``pull_trigger`` in the channel's
  ``write_soon`` method added mistakenly in 0.6.

0.6 (2012-01-07)
----------------

Bug Fixes
~~~~~~~~~

- A logic error prevented the internal outbuf buffer of a channel from being
  flushed when the client could not accept the entire contents of the output
  buffer in a single succession of socket.send calls when the channel was in
  a "pending close" state.  The socket in such a case would be closed
  prematurely, sometimes resulting in partially delivered content.  This was
  discovered by a user using waitress behind an Nginx reverse proxy, which
  apparently is not always ready to receive data.  The symptom was that he
  received "half" of a large CSS file (110K) while serving content via
  waitress behind the proxy.

0.5 (2012-01-03)
----------------

Bug Fixes
~~~~~~~~~

- Fix PATH_INFO encoding/decoding on Python 3 (as per PEP 3333, tunnel
  bytes-in-unicode-as-latin-1-after-unquoting).

0.4 (2012-01-02)
----------------

Features
~~~~~~~~

- Added "design" document to docs.

Bug Fixes
~~~~~~~~~

- Set default ``connection_limit`` back to 100 for benefit of maximal
  platform compatibility.

- Normalize setting of ``last_activity`` during send.

- Minor resource cleanups during tests.

- Channel timeout cleanup was broken.

0.3 (2012-01-02)
----------------

Features
~~~~~~~~

- Dont hang a thread up trying to send data to slow clients.

- Use self.logger to log socket errors instead of self.log_info (normalize).

- Remove pointless handle_error method from channel.

- Queue requests instead of tasks in a channel.

Bug Fixes
~~~~~~~~~

- Expect: 100-continue responses were broken.


0.2 (2011-12-31)
----------------

Bug Fixes
~~~~~~~~~

- Set up logging by calling logging.basicConfig() when ``serve`` is called
  (show tracebacks and other warnings to console by default).

- Disallow WSGI applications to set "hop-by-hop" headers (Connection,
  Transfer-Encoding, etc).

- Don't treat 304 status responses specially in HTTP/1.1 mode.

- Remove out of date ``interfaces.py`` file.

- Normalize logging (all output is now sent to the ``waitress`` logger rather
  than in degenerate cases some output being sent directly to stderr).

Features
~~~~~~~~

- Support HTTP/1.1 ``Transfer-Encoding: chunked`` responses.

- Slightly better docs about logging.

0.1 (2011-12-30)
----------------

- Initial release.

<|MERGE_RESOLUTION|>--- conflicted
+++ resolved
@@ -7,7 +7,10 @@
 - Functional tests now use multiprocessing module instead of subprocess module,
   speeding up test suite and making concurrent execution more reliable.
 
-<<<<<<< HEAD
+- Runner now appends the current working directory to ``sys.path`` to support
+  running WSGI applications from a directory (i.e., not installed in a
+  virtualenv).
+
 - Add a ``url_prefix`` adjustment setting.  You can use it by passing
   ``script_name='/foo'`` to ``waitress.serve`` or you can use it in a
   ``PasteDeploy`` ini file as ``script_name = /foo``.  This will cause the WSGI
@@ -15,11 +18,6 @@
   add, and it will cause the ``PATH_INFO`` of any request which is prefixed
   with this value to be stripped of the prefix.  You can use this instead of
   PasteDeploy's ``prefixmiddleware``to always prefix the path.
-=======
-- Runner now appends the current working directory to ``sys.path`` to support
-  running WSGI applications from a directory (i.e., not installed in a
-  virtualenv).
->>>>>>> 9678bcbf
 
 0.8.5 (2013-05-27)
 ------------------
