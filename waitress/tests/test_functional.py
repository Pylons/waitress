import errno
import os
import socket
import string
import subprocess
import sys
import time
import unittest
from waitress.compat import (
    httplib,
    tobytes
<<<<<<< HEAD
)
from waitress.tests.support import TEST_PORT, TEST_SOCKET_PATH
=======
    )
from waitress.utilities import cleanup_unix_socket
>>>>>>> b3f403d1

dn = os.path.dirname
here = dn(__file__)

class SubprocessTests(object):

    # For nose: all tests may be ran in separate processes.
    _multiprocess_can_split_ = True

    exe = sys.executable

    def start_subprocess(self, cmd):
        self.sock = self.create_socket()
        self.proc = subprocess.Popen(cmd)
        time.sleep(.5)
        if self.proc.returncode is not None: # pragma: no cover
            raise RuntimeError('%s didnt start' % str(cmd))

    def stop_subprocess(self):
        if self.proc.returncode is None:
            self.proc.terminate()
        self.sock.close()

    def assertline(self, line, status, reason, version):
        v, s, r = (x.strip() for x in line.split(None, 2))
        self.assertEqual(s, tobytes(status))
        self.assertEqual(r, tobytes(reason))
        self.assertEqual(v, tobytes(version))

    def create_socket(self):
        raise NotImplementedError # pragma: no cover

    def connect(self):
        raise NotImplementedError # pragma: no cover

    def make_http_connection(self):
        raise NotImplementedError # pragma: no cover

    def send_check_error(self, to_send):
        self.sock.send(to_send)

class TcpTests(SubprocessTests):

    @property
    def port(self):
        # To permit parallel testing, use a PID-dependent port:
        # Subtract least-significant 20 bits of the PID from the top of the
        # allowed port range.
        return 0xffff - (os.getpid() & 0x7ff)

    def create_socket(self):
        return socket.socket(socket.AF_INET, socket.SOCK_STREAM)

    def connect(self):
        self.sock.connect(('127.0.0.1', self.port))

    def make_http_connection(self):
        return httplib.HTTPConnection('127.0.0.1', self.port)

    def start_subprocess(self, cmd):
        super(TcpTests, self).start_subprocess(cmd + ['-p', str(self.port)])

class UnixTests(SubprocessTests):

    @property
    def path(self):
        # To permit parallel testing, use a PID-dependent socket.
        return '/tmp/waitress.test-%d.sock' % os.getpid()

    def create_socket(self):
        return socket.socket(socket.AF_UNIX, socket.SOCK_STREAM)

    def connect(self):
        self.sock.connect(self.path)

    def make_http_connection(self):
        return UnixHTTPConnection(self.path)

    def start_subprocess(self, cmd):
        super(UnixTests, self).start_subprocess(cmd + ['-u', self.path])

    def stop_subprocess(self):
        super(UnixTests, self).stop_subprocess()
        cleanup_unix_socket(self.path)

    def send_check_error(self, to_send):
        # Unlike inet domain sockets, Unix domain sockets can trigger a
        # 'Broken pipe' error when the socket it closed.
        try:
            self.sock.send(to_send)
        except socket.error as exc:
            self.assertEqual(get_errno(exc), errno.EPIPE)

class SleepyThreadTests(TcpTests, unittest.TestCase):
    # test that sleepy thread doesnt block other requests

    def setUp(self):
        echo = os.path.join(here, 'fixtureapps', 'sleepy.py')
        self.start_subprocess([self.exe, echo])

    def tearDown(self):
        self.stop_subprocess()

    def test_it(self):
        getline = os.path.join(here, 'fixtureapps', 'getline.py')
        cmds = (
<<<<<<< HEAD
            [self.exe, getline, 'http://127.0.0.1:%s/sleepy' % TEST_PORT],
            [self.exe, getline, 'http://127.0.0.1:%s/' % TEST_PORT]
        )
=======
            [self.exe, getline, 'http://127.0.0.1:%d/sleepy' % self.port],
            [self.exe, getline, 'http://127.0.0.1:%d/' % self.port]
            )
>>>>>>> b3f403d1
        r, w = os.pipe()
        procs = []
        for cmd in cmds:
            procs.append(subprocess.Popen(cmd, stdout=w))
        time.sleep(3)
        for proc in procs:
            if proc.returncode is not None: # pragma: no cover
                proc.terminate()
        # the notsleepy response should always be first returned (it sleeps
        # for 2 seconds, then returns; the notsleepy response should be
        # processed in the meantime)
        result = os.read(r, 10000)
        os.close(r)
        os.close(w)
        self.assertEqual(result, b'notsleepy returnedsleepy returned')

class EchoTests(object):

    def setUp(self):
        echo = os.path.join(here, 'fixtureapps', 'echo.py')
        self.start_subprocess([self.exe, echo])

    def tearDown(self):
        self.stop_subprocess()

    def test_date_and_server(self):
        to_send = ("GET / HTTP/1.0\n"
                   "Content-Length: 0\n\n")
        to_send = tobytes(to_send)
        self.connect()
        self.sock.send(to_send)
        fp = self.sock.makefile('rb', 0)
        line, headers, response_body = read_http(fp)
        self.assertline(line, '200', 'OK', 'HTTP/1.0')
        self.assertEqual(headers.get('server'), 'waitress')
        self.assertTrue(headers.get('date'))

    def test_bad_host_header(self):
        # http://corte.si/posts/code/pathod/pythonservers/index.html
        to_send = ("GET / HTTP/1.0\n"
                   " Host: 0\n\n")
        to_send = tobytes(to_send)
        self.connect()
        self.sock.send(to_send)
        fp = self.sock.makefile('rb', 0)
        line, headers, response_body = read_http(fp)
        self.assertline(line, '400', 'Bad Request', 'HTTP/1.0')
        self.assertEqual(headers.get('server'), 'waitress')
        self.assertTrue(headers.get('date'))

    def test_send_with_body(self):
        to_send = ("GET / HTTP/1.0\n"
                   "Content-Length: 5\n\n")
        to_send += 'hello'
        to_send = tobytes(to_send)
        self.connect()
        self.sock.send(to_send)
        fp = self.sock.makefile('rb', 0)
        line, headers, response_body = read_http(fp)
        self.assertline(line, '200', 'OK', 'HTTP/1.0')
        self.assertEqual(headers.get('content-length'), '5')
        self.assertEqual(response_body, b'hello')

    def test_send_empty_body(self):
        to_send = ("GET / HTTP/1.0\n"
                   "Content-Length: 0\n\n")
        to_send = tobytes(to_send)
        self.connect()
        self.sock.send(to_send)
        fp = self.sock.makefile('rb', 0)
        line, headers, response_body = read_http(fp)
        self.assertline(line, '200', 'OK', 'HTTP/1.0')
        self.assertEqual(headers.get('content-length'), '0')
        self.assertEqual(response_body, b'')

    def test_multiple_requests_with_body(self):
        for x in range(3):
            self.sock = self.create_socket()
            self.test_send_with_body()
            self.sock.close()

    def test_multiple_requests_without_body(self):
        for x in range(3):
            self.sock = self.create_socket()
            self.test_send_empty_body()
            self.sock.close()

    def test_without_crlf(self):
        data = "Echo\nthis\r\nplease"
        s = tobytes(
            "GET / HTTP/1.0\n"
            "Connection: close\n"
            "Content-Length: %d\n"
            "\n"
            "%s" % (len(data), data)
        )
        self.connect()
        self.sock.send(s)
        fp = self.sock.makefile('rb', 0)
        line, headers, response_body = read_http(fp)
        self.assertline(line, '200', 'OK', 'HTTP/1.0')
        headers['content-length']
        self.assertEqual(len(response_body), len(data))
        self.assertEqual(response_body, tobytes(data))

    def test_large_body(self):
        # 1024 characters.
        body = 'This string has 32 characters.\r\n' * 32
        s = tobytes(
            "GET / HTTP/1.0\n"
            "Content-Length: %d\n"
            "\n"
            "%s" % (len(body), body)
        )
        self.connect()
        self.sock.send(s)
        fp = self.sock.makefile('rb', 0)
        line, headers, response_body = read_http(fp)
        self.assertline(line, '200', 'OK', 'HTTP/1.0')
        self.assertEqual(headers.get('content-length'), '1024')
        self.assertEqual(response_body, tobytes(body))

    def test_many_clients(self):
        conns = []
        for n in range(50):
            h = self.make_http_connection()
            h.request("GET", "/", headers={"Accept": "text/plain"})
            conns.append(h)
        responses = []
        for h in conns:
            response = h.getresponse()
            self.assertEqual(response.status, 200)
            responses.append(response)
        for response in responses:
            response.read()

    def test_chunking_request_without_content(self):
        header = tobytes(
            "GET / HTTP/1.1\n"
            "Transfer-Encoding: chunked\n\n"
        )
        self.connect()
        self.sock.send(header)
        self.sock.send(b"0\r\n\r\n")
        fp = self.sock.makefile('rb', 0)
        line, headers, response_body = read_http(fp)
        self.assertline(line, '200', 'OK', 'HTTP/1.1')
        self.assertEqual(response_body, b'')

    def test_chunking_request_with_content(self):
        control_line = b"20;\r\n" # 20 hex = 32 dec
        s = b'This string has 32 characters.\r\n'
        expected = s * 12
        header = tobytes(
            "GET / HTTP/1.1\n"
            "Transfer-Encoding: chunked\n\n"
        )
        self.connect()
        self.sock.send(header)
        fp = self.sock.makefile('rb', 0)
        for n in range(12):
            self.sock.send(control_line)
            self.sock.send(s)
        self.sock.send(b"0\r\n\r\n")
        line, headers, response_body = read_http(fp)
        self.assertline(line, '200', 'OK', 'HTTP/1.1')
        self.assertEqual(response_body, expected)

    def test_broken_chunked_encoding(self):
        control_line = "20;\r\n" # 20 hex = 32 dec
        s = 'This string has 32 characters.\r\n'
        to_send = "GET / HTTP/1.1\nTransfer-Encoding: chunked\n\n"
        to_send += (control_line + s)
        # garbage in input
        to_send += "GET / HTTP/1.1\nTransfer-Encoding: chunked\n\n"
        to_send += (control_line + s)
        to_send = tobytes(to_send)
        self.connect()
        self.sock.send(to_send)
        fp = self.sock.makefile('rb', 0)
        line, headers, response_body = read_http(fp)
        # receiver caught garbage and turned it into a 400
        self.assertline(line, '400', 'Bad Request', 'HTTP/1.1')
        cl = int(headers['content-length'])
        self.assertEqual(cl, len(response_body))
        self.assertEqual(headers['content-type'], 'text/plain')
        self.assertEqual(headers['connection'], 'close')
        # connection has been closed
        self.send_check_error(to_send)
        self.assertRaises(ConnectionClosed, read_http, fp)

    def test_keepalive_http_10(self):
        # Handling of Keep-Alive within HTTP 1.0
        data = "Default: Don't keep me alive"
        s = tobytes(
            "GET / HTTP/1.0\n"
            "Content-Length: %d\n"
            "\n"
            "%s" % (len(data), data)
        )
        self.connect()
        self.sock.send(s)
        response = httplib.HTTPResponse(self.sock)
        response.begin()
        self.assertEqual(int(response.status), 200)
        connection = response.getheader('Connection', '')
        # We sent no Connection: Keep-Alive header
        # Connection: close (or no header) is default.
        self.assertTrue(connection != 'Keep-Alive')

    def test_keepalive_http10_explicit(self):
        # If header Connection: Keep-Alive is explicitly sent,
        # we want to keept the connection open, we also need to return
        # the corresponding header
        data = "Keep me alive"
        s = tobytes(
            "GET / HTTP/1.0\n"
            "Connection: Keep-Alive\n"
            "Content-Length: %d\n"
            "\n"
            "%s" % (len(data), data)
        )
        self.connect()
        self.sock.send(s)
        response = httplib.HTTPResponse(self.sock)
        response.begin()
        self.assertEqual(int(response.status), 200)
        connection = response.getheader('Connection', '')
        self.assertEqual(connection, 'Keep-Alive')

    def test_keepalive_http_11(self):
        # Handling of Keep-Alive within HTTP 1.1

        # All connections are kept alive, unless stated otherwise
        data = "Default: Keep me alive"
        s = tobytes(
            "GET / HTTP/1.1\n"
            "Content-Length: %d\n"
            "\n"
            "%s" % (len(data), data))
        self.connect()
        self.sock.send(s)
        response = httplib.HTTPResponse(self.sock)
        response.begin()
        self.assertEqual(int(response.status), 200)
        self.assertTrue(response.getheader('connection') != 'close')

    def test_keepalive_http11_explicit(self):
        # Explicitly set keep-alive
        data = "Default: Keep me alive"
        s = tobytes(
            "GET / HTTP/1.1\n"
            "Connection: keep-alive\n"
            "Content-Length: %d\n"
            "\n"
            "%s" % (len(data), data)
        )
        self.connect()
        self.sock.send(s)
        response = httplib.HTTPResponse(self.sock)
        response.begin()
        self.assertEqual(int(response.status), 200)
        self.assertTrue(response.getheader('connection') != 'close')

    def test_keepalive_http11_connclose(self):
        # specifying Connection: close explicitly
        data = "Don't keep me alive"
        s = tobytes(
            "GET / HTTP/1.1\n"
            "Connection: close\n"
            "Content-Length: %d\n"
            "\n"
            "%s" % (len(data), data)
        )
        self.connect()
        self.sock.send(s)
        response = httplib.HTTPResponse(self.sock)
        response.begin()
        self.assertEqual(int(response.status), 200)
        self.assertEqual(response.getheader('connection'), 'close')

class PipeliningTests(object):

    def setUp(self):
        echo = os.path.join(here, 'fixtureapps', 'echo.py')
        self.start_subprocess([self.exe, echo])

    def tearDown(self):
        self.stop_subprocess()

    def test_pipelining(self):
        s = ("GET / HTTP/1.0\r\n"
             "Connection: %s\r\n"
             "Content-Length: %d\r\n"
             "\r\n"
             "%s")
        to_send = b''
        count = 25
        for n in range(count):
            body = "Response #%d\r\n" % (n + 1)
            if n + 1 < count:
                conn = 'keep-alive'
            else:
                conn = 'close'
            to_send += tobytes(s % (conn, len(body), body))

        self.connect()
        self.sock.send(to_send)
        fp = self.sock.makefile('rb', 0)
        for n in range(count):
            expect_body = tobytes("Response #%d\r\n" % (n + 1))
            line = fp.readline() # status line
            version, status, reason = (x.strip() for x in line.split(None, 2))
            headers = parse_headers(fp)
            length = int(headers.get('content-length')) or None
            response_body = fp.read(length)
            self.assertEqual(int(status), 200)
            self.assertEqual(length, len(response_body))
            self.assertEqual(response_body, expect_body)

class ExpectContinueTests(object):

    def setUp(self):
        echo = os.path.join(here, 'fixtureapps', 'echo.py')
        self.start_subprocess([self.exe, echo])

    def tearDown(self):
        self.stop_subprocess()

    def test_expect_continue(self):
        # specifying Connection: close explicitly
        data = "I have expectations"
        to_send = tobytes(
            "GET / HTTP/1.1\n"
            "Connection: close\n"
            "Content-Length: %d\n"
            "Expect: 100-continue\n"
            "\n"
            "%s" % (len(data), data)
        )
        self.connect()
        self.sock.send(to_send)
        fp = self.sock.makefile('rb', 0)
        line = fp.readline() # continue status line
        version, status, reason = (x.strip() for x in line.split(None, 2))
        self.assertEqual(int(status), 100)
        self.assertEqual(reason, b'Continue')
        self.assertEqual(version, b'HTTP/1.1')
        fp.readline() # blank line
        line = fp.readline() # next status line
        version, status, reason = (x.strip() for x in line.split(None, 2))
        headers = parse_headers(fp)
        length = int(headers.get('content-length')) or None
        response_body = fp.read(length)
        self.assertEqual(int(status), 200)
        self.assertEqual(length, len(response_body))
        self.assertEqual(response_body, tobytes(data))

class BadContentLengthTests(object):

    def setUp(self):
        echo = os.path.join(here, 'fixtureapps', 'badcl.py')
        self.start_subprocess([self.exe, echo])

    def tearDown(self):
        self.stop_subprocess()

    def test_short_body(self):
        # check to see if server closes connection when body is too short
        # for cl header
        to_send = tobytes(
            "GET /short_body HTTP/1.0\n"
            "Connection: Keep-Alive\n"
            "Content-Length: 0\n"
            "\n"
        )
        self.connect()
        self.sock.send(to_send)
        fp = self.sock.makefile('rb', 0)
        line = fp.readline() # status line
        version, status, reason = (x.strip() for x in line.split(None, 2))
        headers = parse_headers(fp)
        content_length = int(headers.get('content-length'))
        response_body = fp.read(content_length)
        self.assertEqual(int(status), 200)
        self.assertNotEqual(content_length, len(response_body))
        self.assertEqual(len(response_body), content_length - 1)
        self.assertEqual(response_body, tobytes('abcdefghi'))
        # remote closed connection (despite keepalive header); not sure why
        # first send succeeds
        self.send_check_error(to_send)
        self.assertRaises(ConnectionClosed, read_http, fp)

    def test_long_body(self):
        # check server doesnt close connection when body is too short
        # for cl header
        to_send = tobytes(
            "GET /long_body HTTP/1.0\n"
            "Connection: Keep-Alive\n"
            "Content-Length: 0\n"
            "\n"
        )
        self.connect()
        self.sock.send(to_send)
        fp = self.sock.makefile('rb', 0)
        line = fp.readline() # status line
        version, status, reason = (x.strip() for x in line.split(None, 2))
        headers = parse_headers(fp)
        content_length = int(headers.get('content-length')) or None
        response_body = fp.read(content_length)
        self.assertEqual(int(status), 200)
        self.assertEqual(content_length, len(response_body))
        self.assertEqual(response_body, tobytes('abcdefgh'))
        # remote does not close connection (keepalive header)
        self.sock.send(to_send)
        fp = self.sock.makefile('rb', 0)
        line = fp.readline() # status line
        version, status, reason = (x.strip() for x in line.split(None, 2))
        headers = parse_headers(fp)
        content_length = int(headers.get('content-length')) or None
        response_body = fp.read(content_length)
        self.assertEqual(int(status), 200)

class NoContentLengthTests(object):

    def setUp(self):
        echo = os.path.join(here, 'fixtureapps', 'nocl.py')
        self.start_subprocess([self.exe, echo])

    def tearDown(self):
        self.stop_subprocess()

    def test_http10_generator(self):
        body = string.ascii_letters
        to_send = ("GET / HTTP/1.0\n"
                   "Connection: Keep-Alive\n"
                   "Content-Length: %d\n\n" % len(body))
        to_send += body
        to_send = tobytes(to_send)
        self.connect()
        self.sock.send(to_send)
        fp = self.sock.makefile('rb', 0)
        line, headers, response_body = read_http(fp)
        self.assertline(line, '200', 'OK', 'HTTP/1.0')
        self.assertEqual(headers.get('content-length'), None)
        self.assertEqual(headers.get('connection'), 'close')
        self.assertEqual(response_body, tobytes(body))
        # remote closed connection (despite keepalive header), because
        # generators cannot have a content-length divined
        self.send_check_error(to_send)
        self.assertRaises(ConnectionClosed, read_http, fp)

    def test_http10_list(self):
        body = string.ascii_letters
        to_send = ("GET /list HTTP/1.0\n"
                   "Connection: Keep-Alive\n"
                   "Content-Length: %d\n\n" % len(body))
        to_send += body
        to_send = tobytes(to_send)
        self.connect()
        self.sock.send(to_send)
        fp = self.sock.makefile('rb', 0)
        line, headers, response_body = read_http(fp)
        self.assertline(line, '200', 'OK', 'HTTP/1.0')
        self.assertEqual(headers['content-length'], str(len(body)))
        self.assertEqual(headers.get('connection'), 'Keep-Alive')
        self.assertEqual(response_body, tobytes(body))
        # remote keeps connection open because it divined the content length
        # from a length-1 list
        self.sock.send(to_send)
        line, headers, response_body = read_http(fp)
        self.assertline(line, '200', 'OK', 'HTTP/1.0')

    def test_http10_listlentwo(self):
        body = string.ascii_letters
        to_send = ("GET /list_lentwo HTTP/1.0\n"
                   "Connection: Keep-Alive\n"
                   "Content-Length: %d\n\n" % len(body))
        to_send += body
        to_send = tobytes(to_send)
        self.connect()
        self.sock.send(to_send)
        fp = self.sock.makefile('rb', 0)
        line, headers, response_body = read_http(fp)
        self.assertline(line, '200', 'OK', 'HTTP/1.0')
        self.assertEqual(headers.get('content-length'), None)
        self.assertEqual(headers.get('connection'), 'close')
        self.assertEqual(response_body, tobytes(body))
        # remote closed connection (despite keepalive header), because
        # lists of length > 1 cannot have their content length divined
        self.send_check_error(to_send)
        self.assertRaises(ConnectionClosed, read_http, fp)

    def test_http11_generator(self):
        body = string.ascii_letters
        to_send = ("GET / HTTP/1.1\n"
                   "Content-Length: %s\n\n" % len(body))
        to_send += body
        to_send = tobytes(to_send)
        self.connect()
        self.sock.send(to_send)
        fp = self.sock.makefile('rb')
        line, headers, response_body = read_http(fp)
        self.assertline(line, '200', 'OK', 'HTTP/1.1')
        expected = b''
        for chunk in chunks(body, 10):
            expected += tobytes(
                '%s\r\n%s\r\n' % (str(hex(len(chunk))[2:].upper()), chunk)
            )
        expected += b'0\r\n\r\n'
        self.assertEqual(response_body, expected)
        # connection is always closed at the end of a chunked response
        self.send_check_error(to_send)
        self.assertRaises(ConnectionClosed, read_http, fp)

    def test_http11_list(self):
        body = string.ascii_letters
        to_send = ("GET /list HTTP/1.1\n"
                   "Content-Length: %d\n\n" % len(body))
        to_send += body
        to_send = tobytes(to_send)
        self.connect()
        self.sock.send(to_send)
        fp = self.sock.makefile('rb', 0)
        line, headers, response_body = read_http(fp)
        self.assertline(line, '200', 'OK', 'HTTP/1.1')
        self.assertEqual(headers['content-length'], str(len(body)))
        self.assertEqual(response_body, tobytes(body))
        # remote keeps connection open because it divined the content length
        # from a length-1 list
        self.sock.send(to_send)
        line, headers, response_body = read_http(fp)
        self.assertline(line, '200', 'OK', 'HTTP/1.1')

    def test_http11_listlentwo(self):
        body = string.ascii_letters
        to_send = ("GET /list_lentwo HTTP/1.1\n"
                   "Content-Length: %s\n\n" % len(body))
        to_send += body
        to_send = tobytes(to_send)
        self.connect()
        self.sock.send(to_send)
        fp = self.sock.makefile('rb')
        line, headers, response_body = read_http(fp)
        self.assertline(line, '200', 'OK', 'HTTP/1.1')
        expected = b''
        for chunk in (body[0], body[1:]):
            expected += tobytes(
                '%s\r\n%s\r\n' % (str(hex(len(chunk))[2:].upper()), chunk)
            )
        expected += b'0\r\n\r\n'
        self.assertEqual(response_body, expected)
        # connection is always closed at the end of a chunked response
        self.send_check_error(to_send)
        self.assertRaises(ConnectionClosed, read_http, fp)

class WriteCallbackTests(object):

    def setUp(self):
        echo = os.path.join(here, 'fixtureapps', 'writecb.py')
        self.start_subprocess([self.exe, echo])

    def tearDown(self):
        self.stop_subprocess()

    def test_short_body(self):
        # check to see if server closes connection when body is too short
        # for cl header
        to_send = tobytes(
            "GET /short_body HTTP/1.0\n"
            "Connection: Keep-Alive\n"
            "Content-Length: 0\n"
            "\n"
        )
        self.connect()
        self.sock.send(to_send)
        fp = self.sock.makefile('rb', 0)
        line, headers, response_body = read_http(fp)
        # server trusts the content-length header (5)
        self.assertline(line, '200', 'OK', 'HTTP/1.0')
        cl = int(headers['content-length'])
        self.assertEqual(cl, 9)
        self.assertNotEqual(cl, len(response_body))
        self.assertEqual(len(response_body), cl - 1)
        self.assertEqual(response_body, tobytes('abcdefgh'))
        # remote closed connection (despite keepalive header)
        self.send_check_error(to_send)
        self.assertRaises(ConnectionClosed, read_http, fp)

    def test_long_body(self):
        # check server doesnt close connection when body is too long
        # for cl header
        to_send = tobytes(
            "GET /long_body HTTP/1.0\n"
            "Connection: Keep-Alive\n"
            "Content-Length: 0\n"
            "\n"
        )
        self.connect()
        self.sock.send(to_send)
        fp = self.sock.makefile('rb', 0)
        line, headers, response_body = read_http(fp)
        content_length = int(headers.get('content-length')) or None
        self.assertEqual(content_length, 9)
        self.assertEqual(content_length, len(response_body))
        self.assertEqual(response_body, tobytes('abcdefghi'))
        # remote does not close connection (keepalive header)
        self.sock.send(to_send)
        fp = self.sock.makefile('rb', 0)
        line, headers, response_body = read_http(fp)
        self.assertline(line, '200', 'OK', 'HTTP/1.0')

    def test_equal_body(self):
        # check server doesnt close connection when body is equal to
        # cl header
        to_send = tobytes(
            "GET /equal_body HTTP/1.0\n"
            "Connection: Keep-Alive\n"
            "Content-Length: 0\n"
            "\n"
        )
        self.connect()
        self.sock.send(to_send)
        fp = self.sock.makefile('rb', 0)
        line, headers, response_body = read_http(fp)
        content_length = int(headers.get('content-length')) or None
        self.assertEqual(content_length, 9)
        self.assertline(line, '200', 'OK', 'HTTP/1.0')
        self.assertEqual(content_length, len(response_body))
        self.assertEqual(response_body, tobytes('abcdefghi'))
        # remote does not close connection (keepalive header)
        self.sock.send(to_send)
        fp = self.sock.makefile('rb', 0)
        line, headers, response_body = read_http(fp)
        self.assertline(line, '200', 'OK', 'HTTP/1.0')

    def test_no_content_length(self):
        # wtf happens when there's no content-length
        to_send = tobytes(
            "GET /no_content_length HTTP/1.0\n"
            "Connection: Keep-Alive\n"
            "Content-Length: 0\n"
            "\n"
        )
        self.connect()
        self.sock.send(to_send)
        fp = self.sock.makefile('rb', 0)
        line = fp.readline() # status line
        line, headers, response_body = read_http(fp)
        content_length = headers.get('content-length')
        self.assertEqual(content_length, None)
        self.assertEqual(response_body, tobytes('abcdefghi'))
        # remote closed connection (despite keepalive header)
        self.send_check_error(to_send)
        self.assertRaises(ConnectionClosed, read_http, fp)

class TooLargeTests(object):

    toobig = 1050

    def setUp(self):
        echo = os.path.join(here, 'fixtureapps', 'toolarge.py')
        self.start_subprocess([self.exe, echo])

    def tearDown(self):
        self.stop_subprocess()

    def test_request_body_too_large_with_wrong_cl_http10(self):
        body = 'a' * self.toobig
        to_send = ("GET / HTTP/1.0\n"
                   "Content-Length: 5\n\n")
        to_send += body
        to_send = tobytes(to_send)
        self.connect()
        self.sock.send(to_send)
        fp = self.sock.makefile('rb')
        # first request succeeds (content-length 5)
        line, headers, response_body = read_http(fp)
        self.assertline(line, '200', 'OK', 'HTTP/1.0')
        cl = int(headers['content-length'])
        self.assertEqual(cl, len(response_body))
        # server trusts the content-length header; no pipelining,
        # so request fulfilled, extra bytes are thrown away
        # connection has been closed
        self.send_check_error(to_send)
        self.assertRaises(ConnectionClosed, read_http, fp)

    def test_request_body_too_large_with_wrong_cl_http10_keepalive(self):
        body = 'a' * self.toobig
        to_send = ("GET / HTTP/1.0\n"
                   "Content-Length: 5\n"
                   "Connection: Keep-Alive\n\n")
        to_send += body
        to_send = tobytes(to_send)
        self.connect()
        self.sock.send(to_send)
        fp = self.sock.makefile('rb')
        # first request succeeds (content-length 5)
        line, headers, response_body = read_http(fp)
        self.assertline(line, '200', 'OK', 'HTTP/1.0')
        cl = int(headers['content-length'])
        self.assertEqual(cl, len(response_body))
        line, headers, response_body = read_http(fp)
        self.assertline(line, '431', 'Request Header Fields Too Large',
                        'HTTP/1.0')
        cl = int(headers['content-length'])
        self.assertEqual(cl, len(response_body))
        # connection has been closed
        self.send_check_error(to_send)
        self.assertRaises(ConnectionClosed, read_http, fp)

    def test_request_body_too_large_with_no_cl_http10(self):
        body = 'a' * self.toobig
        to_send = "GET / HTTP/1.0\n\n"
        to_send += body
        to_send = tobytes(to_send)
        self.connect()
        self.sock.send(to_send)
        fp = self.sock.makefile('rb', 0)
        line, headers, response_body = read_http(fp)
        self.assertline(line, '200', 'OK', 'HTTP/1.0')
        cl = int(headers['content-length'])
        self.assertEqual(cl, len(response_body))
        # extra bytes are thrown away (no pipelining), connection closed
        self.send_check_error(to_send)
        self.assertRaises(ConnectionClosed, read_http, fp)

    def test_request_body_too_large_with_no_cl_http10_keepalive(self):
        body = 'a' * self.toobig
        to_send = "GET / HTTP/1.0\nConnection: Keep-Alive\n\n"
        to_send += body
        to_send = tobytes(to_send)
        self.connect()
        self.sock.send(to_send)
        fp = self.sock.makefile('rb', 0)
        line, headers, response_body = read_http(fp)
        # server trusts the content-length header (assumed zero)
        self.assertline(line, '200', 'OK', 'HTTP/1.0')
        cl = int(headers['content-length'])
        self.assertEqual(cl, len(response_body))
        line, headers, response_body = read_http(fp)
        # next response overruns because the extra data appears to be
        # header data
        self.assertline(line, '431', 'Request Header Fields Too Large',
                        'HTTP/1.0')
        cl = int(headers['content-length'])
        self.assertEqual(cl, len(response_body))
        # connection has been closed
        self.send_check_error(to_send)
        self.assertRaises(ConnectionClosed, read_http, fp)

    def test_request_body_too_large_with_wrong_cl_http11(self):
        body = 'a' * self.toobig
        to_send = ("GET / HTTP/1.1\n"
                   "Content-Length: 5\n\n")
        to_send += body
        to_send = tobytes(to_send)
        self.connect()
        self.sock.send(to_send)
        fp = self.sock.makefile('rb')
        # first request succeeds (content-length 5)
        line, headers, response_body = read_http(fp)
        self.assertline(line, '200', 'OK', 'HTTP/1.1')
        cl = int(headers['content-length'])
        self.assertEqual(cl, len(response_body))
        # second response is an error response
        line, headers, response_body = read_http(fp)
        self.assertline(line, '431', 'Request Header Fields Too Large',
                        'HTTP/1.0')
        cl = int(headers['content-length'])
        self.assertEqual(cl, len(response_body))
        # connection has been closed
        self.send_check_error(to_send)
        self.assertRaises(ConnectionClosed, read_http, fp)

    def test_request_body_too_large_with_wrong_cl_http11_connclose(self):
        body = 'a' * self.toobig
        to_send = "GET / HTTP/1.1\nContent-Length: 5\nConnection: close\n\n"
        to_send += body
        to_send = tobytes(to_send)
        self.connect()
        self.sock.send(to_send)
        fp = self.sock.makefile('rb', 0)
        line, headers, response_body = read_http(fp)
        # server trusts the content-length header (5)
        self.assertline(line, '200', 'OK', 'HTTP/1.1')
        cl = int(headers['content-length'])
        self.assertEqual(cl, len(response_body))
        # connection has been closed
        self.send_check_error(to_send)
        self.assertRaises(ConnectionClosed, read_http, fp)

    def test_request_body_too_large_with_no_cl_http11(self):
        body = 'a' * self.toobig
        to_send = "GET / HTTP/1.1\n\n"
        to_send += body
        to_send = tobytes(to_send)
        self.connect()
        self.sock.send(to_send)
        fp = self.sock.makefile('rb')
        # server trusts the content-length header (assumed 0)
        line, headers, response_body = read_http(fp)
        self.assertline(line, '200', 'OK', 'HTTP/1.1')
        cl = int(headers['content-length'])
        self.assertEqual(cl, len(response_body))
        # server assumes pipelined requests due to http/1.1, and the first
        # request was assumed c-l 0 because it had no content-length header,
        # so entire body looks like the header of the subsequent request
        # second response is an error response
        line, headers, response_body = read_http(fp)
        self.assertline(line, '431', 'Request Header Fields Too Large',
                        'HTTP/1.0')
        cl = int(headers['content-length'])
        self.assertEqual(cl, len(response_body))
        # connection has been closed
        self.send_check_error(to_send)
        self.assertRaises(ConnectionClosed, read_http, fp)

    def test_request_body_too_large_with_no_cl_http11_connclose(self):
        body = 'a' * self.toobig
        to_send = "GET / HTTP/1.1\nConnection: close\n\n"
        to_send += body
        to_send = tobytes(to_send)
        self.connect()
        self.sock.send(to_send)
        fp = self.sock.makefile('rb', 0)
        line, headers, response_body = read_http(fp)
        # server trusts the content-length header (assumed 0)
        self.assertline(line, '200', 'OK', 'HTTP/1.1')
        cl = int(headers['content-length'])
        self.assertEqual(cl, len(response_body))
        # connection has been closed
        self.send_check_error(to_send)
        self.assertRaises(ConnectionClosed, read_http, fp)

    def test_request_body_too_large_chunked_encoding(self):
        control_line = "20;\r\n" # 20 hex = 32 dec
        s = 'This string has 32 characters.\r\n'
        to_send = "GET / HTTP/1.1\nTransfer-Encoding: chunked\n\n"
        repeat = control_line + s
        to_send += repeat * ((self.toobig // len(repeat)) + 1)
        to_send = tobytes(to_send)
        self.connect()
        self.sock.send(to_send)
        fp = self.sock.makefile('rb', 0)
        line, headers, response_body = read_http(fp)
        # body bytes counter caught a max_request_body_size overrun
        self.assertline(line, '413', 'Request Entity Too Large', 'HTTP/1.1')
        cl = int(headers['content-length'])
        self.assertEqual(cl, len(response_body))
        self.assertEqual(headers['content-type'], 'text/plain')
        self.assertEqual(headers['connection'], 'close')
        # connection has been closed
        self.send_check_error(to_send)
        self.assertRaises(ConnectionClosed, read_http, fp)

class InternalServerErrorTests(object):

    def setUp(self):
        echo = os.path.join(here, 'fixtureapps', 'error.py')
        self.start_subprocess([self.exe, echo])

    def tearDown(self):
        self.stop_subprocess()

    def test_before_start_response(self):
        to_send = "GET /before_start_response HTTP/1.1\n\n"
        to_send = tobytes(to_send)
        self.connect()
        self.sock.send(to_send)
        fp = self.sock.makefile('rb', 0)
        line, headers, response_body = read_http(fp)
        self.assertline(line, '500', 'Internal Server Error', 'HTTP/1.0')
        cl = int(headers['content-length'])
        self.assertEqual(cl, len(response_body))
        self.assertTrue(response_body.startswith(b'Internal Server Error'))
        # connection has been closed
        self.send_check_error(to_send)
        self.assertRaises(ConnectionClosed, read_http, fp)

    def test_after_start_response(self):
        to_send = "GET /after_start_response HTTP/1.1\n\n"
        to_send = tobytes(to_send)
        self.connect()
        self.sock.send(to_send)
        fp = self.sock.makefile('rb', 0)
        line, headers, response_body = read_http(fp)
        self.assertline(line, '500', 'Internal Server Error', 'HTTP/1.0')
        cl = int(headers['content-length'])
        self.assertEqual(cl, len(response_body))
        self.assertTrue(response_body.startswith(b'Internal Server Error'))
        # connection has been closed
        self.send_check_error(to_send)
        self.assertRaises(ConnectionClosed, read_http, fp)

    def test_after_write_cb(self):
        to_send = "GET /after_write_cb HTTP/1.1\n\n"
        to_send = tobytes(to_send)
        self.connect()
        self.sock.send(to_send)
        fp = self.sock.makefile('rb', 0)
        line, headers, response_body = read_http(fp)
        self.assertline(line, '200', 'OK', 'HTTP/1.1')
        self.assertEqual(response_body, b'')
        # connection has been closed
        self.send_check_error(to_send)
        self.assertRaises(ConnectionClosed, read_http, fp)

    def test_in_generator(self):
        to_send = "GET /in_generator HTTP/1.1\n\n"
        to_send = tobytes(to_send)
        self.connect()
        self.sock.send(to_send)
        fp = self.sock.makefile('rb', 0)
        line, headers, response_body = read_http(fp)
        self.assertline(line, '200', 'OK', 'HTTP/1.1')
        self.assertEqual(response_body, b'')
        # connection has been closed
        self.send_check_error(to_send)
        self.assertRaises(ConnectionClosed, read_http, fp)

class FileWrapperTests(object):

    def setUp(self):
        echo = os.path.join(here, 'fixtureapps', 'filewrapper.py')
        self.start_subprocess([self.exe, echo])

    def tearDown(self):
        self.stop_subprocess()

    def test_filelike_http11(self):
        to_send = "GET /filelike HTTP/1.1\n\n"
        to_send = tobytes(to_send)

        self.connect()

        for t in range(0, 2):
            self.sock.send(to_send)
            fp = self.sock.makefile('rb', 0)
            line, headers, response_body = read_http(fp)
            self.assertline(line, '200', 'OK', 'HTTP/1.1')
            cl = int(headers['content-length'])
            self.assertEqual(cl, len(response_body))
            ct = headers['content-type']
            self.assertEqual(ct, 'image/jpeg')
            self.assertTrue(b'\377\330\377' in response_body)
            # connection has not been closed

    def test_filelike_nocl_http11(self):
        to_send = "GET /filelike_nocl HTTP/1.1\n\n"
        to_send = tobytes(to_send)

        self.connect()

        for t in range(0, 2):
            self.sock.send(to_send)
            fp = self.sock.makefile('rb', 0)
            line, headers, response_body = read_http(fp)
            self.assertline(line, '200', 'OK', 'HTTP/1.1')
            cl = int(headers['content-length'])
            self.assertEqual(cl, len(response_body))
            ct = headers['content-type']
            self.assertEqual(ct, 'image/jpeg')
            self.assertTrue(b'\377\330\377' in response_body)
            # connection has not been closed

    def test_filelike_shortcl_http11(self):
        to_send = "GET /filelike_shortcl HTTP/1.1\n\n"
        to_send = tobytes(to_send)

        self.connect()

        for t in range(0, 2):
            self.sock.send(to_send)
            fp = self.sock.makefile('rb', 0)
            line, headers, response_body = read_http(fp)
            self.assertline(line, '200', 'OK', 'HTTP/1.1')
            cl = int(headers['content-length'])
            self.assertEqual(cl, 1)
            self.assertEqual(cl, len(response_body))
            ct = headers['content-type']
            self.assertEqual(ct, 'image/jpeg')
            self.assertTrue(b'\377' in response_body)
            # connection has not been closed

    def test_filelike_longcl_http11(self):
        to_send = "GET /filelike_longcl HTTP/1.1\n\n"
        to_send = tobytes(to_send)

        self.connect()

        for t in range(0, 2):
            self.sock.send(to_send)
            fp = self.sock.makefile('rb', 0)
            line, headers, response_body = read_http(fp)
            self.assertline(line, '200', 'OK', 'HTTP/1.1')
            cl = int(headers['content-length'])
            self.assertEqual(cl, len(response_body))
            ct = headers['content-type']
            self.assertEqual(ct, 'image/jpeg')
            self.assertTrue(b'\377\330\377' in response_body)
            # connection has not been closed

    def test_notfilelike_http11(self):
        to_send = "GET /notfilelike HTTP/1.1\n\n"
        to_send = tobytes(to_send)

        self.connect()

        for t in range(0, 2):
            self.sock.send(to_send)
            fp = self.sock.makefile('rb', 0)
            line, headers, response_body = read_http(fp)
            self.assertline(line, '200', 'OK', 'HTTP/1.1')
            cl = int(headers['content-length'])
            self.assertEqual(cl, len(response_body))
            ct = headers['content-type']
            self.assertEqual(ct, 'image/jpeg')
            self.assertTrue(b'\377\330\377' in response_body)
            # connection has not been closed

    def test_notfilelike_nocl_http11(self):
        to_send = "GET /notfilelike_nocl HTTP/1.1\n\n"
        to_send = tobytes(to_send)

        self.connect()

        self.sock.send(to_send)
        fp = self.sock.makefile('rb', 0)
        line, headers, response_body = read_http(fp)
        self.assertline(line, '200', 'OK', 'HTTP/1.1')
        ct = headers['content-type']
        self.assertEqual(ct, 'image/jpeg')
        self.assertTrue(b'\377\330\377' in response_body)
        # connection has been closed (no content-length)
        self.send_check_error(to_send)
        self.assertRaises(ConnectionClosed, read_http, fp)

    def test_notfilelike_shortcl_http11(self):
        to_send = "GET /notfilelike_shortcl HTTP/1.1\n\n"
        to_send = tobytes(to_send)

        self.connect()

        for t in range(0, 2):
            self.sock.send(to_send)
            fp = self.sock.makefile('rb', 0)
            line, headers, response_body = read_http(fp)
            self.assertline(line, '200', 'OK', 'HTTP/1.1')
            cl = int(headers['content-length'])
            self.assertEqual(cl, 1)
            self.assertEqual(cl, len(response_body))
            ct = headers['content-type']
            self.assertEqual(ct, 'image/jpeg')
            self.assertTrue(b'\377' in response_body)
            # connection has not been closed

    def test_notfilelike_longcl_http11(self):
        to_send = "GET /notfilelike_longcl HTTP/1.1\n\n"
        to_send = tobytes(to_send)

        self.connect()

        self.sock.send(to_send)
        fp = self.sock.makefile('rb', 0)
        line, headers, response_body = read_http(fp)
        self.assertline(line, '200', 'OK', 'HTTP/1.1')
        cl = int(headers['content-length'])
        self.assertEqual(cl, len(response_body) + 10)
        ct = headers['content-type']
        self.assertEqual(ct, 'image/jpeg')
        self.assertTrue(b'\377\330\377' in response_body)
        # connection has been closed
        self.send_check_error(to_send)
        self.assertRaises(ConnectionClosed, read_http, fp)

    def test_filelike_http10(self):
        to_send = "GET /filelike HTTP/1.0\n\n"
        to_send = tobytes(to_send)

        self.connect()

        self.sock.send(to_send)
        fp = self.sock.makefile('rb', 0)
        line, headers, response_body = read_http(fp)
        self.assertline(line, '200', 'OK', 'HTTP/1.0')
        cl = int(headers['content-length'])
        self.assertEqual(cl, len(response_body))
        ct = headers['content-type']
        self.assertEqual(ct, 'image/jpeg')
        self.assertTrue(b'\377\330\377' in response_body)
        # connection has been closed
        self.send_check_error(to_send)
        self.assertRaises(ConnectionClosed, read_http, fp)

    def test_filelike_nocl_http10(self):
        to_send = "GET /filelike_nocl HTTP/1.0\n\n"
        to_send = tobytes(to_send)

        self.connect()

        self.sock.send(to_send)
        fp = self.sock.makefile('rb', 0)
        line, headers, response_body = read_http(fp)
        self.assertline(line, '200', 'OK', 'HTTP/1.0')
        cl = int(headers['content-length'])
        self.assertEqual(cl, len(response_body))
        ct = headers['content-type']
        self.assertEqual(ct, 'image/jpeg')
        self.assertTrue(b'\377\330\377' in response_body)
        # connection has been closed
        self.send_check_error(to_send)
        self.assertRaises(ConnectionClosed, read_http, fp)

    def test_notfilelike_http10(self):
        to_send = "GET /notfilelike HTTP/1.0\n\n"
        to_send = tobytes(to_send)

        self.connect()

        self.sock.send(to_send)
        fp = self.sock.makefile('rb', 0)
        line, headers, response_body = read_http(fp)
        self.assertline(line, '200', 'OK', 'HTTP/1.0')
        cl = int(headers['content-length'])
        self.assertEqual(cl, len(response_body))
        ct = headers['content-type']
        self.assertEqual(ct, 'image/jpeg')
        self.assertTrue(b'\377\330\377' in response_body)
        # connection has been closed
        self.send_check_error(to_send)
        self.assertRaises(ConnectionClosed, read_http, fp)

    def test_notfilelike_nocl_http10(self):
        to_send = "GET /notfilelike_nocl HTTP/1.0\n\n"
        to_send = tobytes(to_send)

        self.connect()

        self.sock.send(to_send)
        fp = self.sock.makefile('rb', 0)
        line, headers, response_body = read_http(fp)
        self.assertline(line, '200', 'OK', 'HTTP/1.0')
        ct = headers['content-type']
        self.assertEqual(ct, 'image/jpeg')
        self.assertTrue(b'\377\330\377' in response_body)
        # connection has been closed (no content-length)
        self.send_check_error(to_send)
        self.assertRaises(ConnectionClosed, read_http, fp)

class TcpEchoTests(EchoTests, TcpTests, unittest.TestCase):
    pass

class TcpPipeliningTests(PipeliningTests, TcpTests, unittest.TestCase):
    pass

class TcpExpectContinueTests(ExpectContinueTests, TcpTests, unittest.TestCase):
    pass

class TcpBadContentLengthTests(
        BadContentLengthTests, TcpTests, unittest.TestCase):
    pass

class TcpNoContentLengthTests(
        NoContentLengthTests, TcpTests, unittest.TestCase):
    pass

class TcpWriteCallbackTests(WriteCallbackTests, TcpTests, unittest.TestCase):
    pass

class TcpTooLargeTests(TooLargeTests, TcpTests, unittest.TestCase):
    pass

class TcpInternalServerErrorTests(
        InternalServerErrorTests, TcpTests, unittest.TestCase):
    pass

class TcpFileWrapperTests(FileWrapperTests, TcpTests, unittest.TestCase):
    pass

if not sys.platform.startswith('win'):

    class UnixEchoTests(EchoTests, UnixTests, unittest.TestCase):
        pass

    class UnixPipeliningTests(PipeliningTests, UnixTests, unittest.TestCase):
        pass

    class UnixExpectContinueTests(
            ExpectContinueTests, UnixTests, unittest.TestCase):
        pass

    class UnixBadContentLengthTests(
            BadContentLengthTests, UnixTests, unittest.TestCase):
        pass

    class UnixNoContentLengthTests(
            NoContentLengthTests, UnixTests, unittest.TestCase):
        pass

    class UnixWriteCallbackTests(
            WriteCallbackTests, UnixTests, unittest.TestCase):
        pass

    class UnixTooLargeTests(TooLargeTests, UnixTests, unittest.TestCase):
        pass

    class UnixInternalServerErrorTests(
            InternalServerErrorTests, UnixTests, unittest.TestCase):
        pass

    class UnixFileWrapperTests(FileWrapperTests, UnixTests, unittest.TestCase):
        pass

def parse_headers(fp):
    """Parses only RFC2822 headers from a file pointer.
    """
    headers = {}
    while True:
        line = fp.readline()
        if line in (b'\r\n', b'\n', b''):
            break
        line = line.decode('iso-8859-1')
        name, value = line.strip().split(':', 1)
        headers[name.lower().strip()] = value.lower().strip()
    return headers

class UnixHTTPConnection(httplib.HTTPConnection):
    """Patched version of HTTPConnection that uses Unix domain sockets.
    """

    def __init__(self, path):
        httplib.HTTPConnection.__init__(self, 'localhost')
        self.path = path

    def connect(self):
        sock = socket.socket(socket.AF_UNIX, socket.SOCK_STREAM)
        sock.connect(self.path)
        self.sock = sock

class ConnectionClosed(Exception):
    pass

# stolen from gevent
def read_http(fp): # pragma: no cover
    try:
        response_line = fp.readline()
    except socket.error as exc:
        if get_errno(exc) in (10053, 10054, 104):
            raise ConnectionClosed
        raise
    if not response_line:
        raise ConnectionClosed

    header_lines = []
    while True:
        line = fp.readline()
        if line in (b'\r\n', b'\n', b''):
            break
        else:
            header_lines.append(line)
    headers = dict()
    for x in header_lines:
        x = x.strip()
        if not x:
            continue
        key, value = x.split(b': ', 1)
        key = key.decode('iso-8859-1').lower()
        value = value.decode('iso-8859-1')
        assert key not in headers, "%s header duplicated" % key
        headers[key] = value

    if 'content-length' in headers:
        num = int(headers['content-length'])
        body = b''
        left = num
        while left > 0:
            data = fp.read(left)
            if not data:
                break
            body += data
            left -= len(data)
    else:
        # read until EOF
        body = fp.read()

    return response_line, headers, body

# stolen from gevent
def get_errno(exc): # pragma: no cover
    """ Get the error code out of socket.error objects.
    socket.error in <2.5 does not have errno attribute
    socket.error in 3.x does not allow indexing access
    e.args[0] works for all.
    There are cases when args[0] is not errno.
    i.e. http://bugs.python.org/issue6471
    Maybe there are cases when errno is set, but it is not the first argument?
    """
    try:
        if exc.errno is not None:
            return exc.errno
    except AttributeError:
        pass
    try:
        return exc.args[0]
    except IndexError:
        return None

def chunks(l, n):
    """ Yield successive n-sized chunks from l.
    """
    for i in range(0, len(l), n):
        yield l[i:i + n]<|MERGE_RESOLUTION|>--- conflicted
+++ resolved
@@ -9,13 +9,8 @@
 from waitress.compat import (
     httplib,
     tobytes
-<<<<<<< HEAD
 )
-from waitress.tests.support import TEST_PORT, TEST_SOCKET_PATH
-=======
-    )
 from waitress.utilities import cleanup_unix_socket
->>>>>>> b3f403d1
 
 dn = os.path.dirname
 here = dn(__file__)
@@ -122,15 +117,9 @@
     def test_it(self):
         getline = os.path.join(here, 'fixtureapps', 'getline.py')
         cmds = (
-<<<<<<< HEAD
-            [self.exe, getline, 'http://127.0.0.1:%s/sleepy' % TEST_PORT],
-            [self.exe, getline, 'http://127.0.0.1:%s/' % TEST_PORT]
-        )
-=======
             [self.exe, getline, 'http://127.0.0.1:%d/sleepy' % self.port],
             [self.exe, getline, 'http://127.0.0.1:%d/' % self.port]
-            )
->>>>>>> b3f403d1
+        )
         r, w = os.pipe()
         procs = []
         for cmd in cmds:
